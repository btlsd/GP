# GP

gunpo project. text SF rpg

## Web Demo

<<<<<<< HEAD
`index.html` contains a simple Pyodide-based text RPG. Open it in a browser or run a local server (`python -m http.server`) and navigate to the file to play.

Clicking **게임 시작** plays a short opening sequence before the game begins. The output window shows the title "군포 프로젝트", and any initialization or runtime errors appear with their codes. The opening text is loaded from `opening.json` and typed to the screen with a typewriter effect; proper nouns such as "군포" are highlighted.
=======
`index.html` contains a simple Pyodide-based text RPG. Open it in a browser or run a local server (`python -m http.server`) and navigate to the file to play. When the game starts, the output window shows the title "군포 프로젝트". If initialization or gameplay fails, the corresponding error code and message appear in the output.
>>>>>>> 602cfcbc
<|MERGE_RESOLUTION|>--- conflicted
+++ resolved
@@ -4,10 +4,6 @@
 
 ## Web Demo
 
-<<<<<<< HEAD
 `index.html` contains a simple Pyodide-based text RPG. Open it in a browser or run a local server (`python -m http.server`) and navigate to the file to play.
 
-Clicking **게임 시작** plays a short opening sequence before the game begins. The output window shows the title "군포 프로젝트", and any initialization or runtime errors appear with their codes. The opening text is loaded from `opening.json` and typed to the screen with a typewriter effect; proper nouns such as "군포" are highlighted.
-=======
-`index.html` contains a simple Pyodide-based text RPG. Open it in a browser or run a local server (`python -m http.server`) and navigate to the file to play. When the game starts, the output window shows the title "군포 프로젝트". If initialization or gameplay fails, the corresponding error code and message appear in the output.
->>>>>>> 602cfcbc
+Clicking **게임 시작** plays a short opening sequence before the game begins. The output window shows the title "군포 프로젝트", and any initialization or runtime errors appear with their codes. The opening text is loaded from `opening.json` and typed to the screen with a typewriter effect; proper nouns such as "군포" are highlighted.